module "control_planes" {
  source = "./modules/host"

  count = var.servers_num - 1
  name  = "k3s-control-plane-${count.index + 1}"

  ssh_keys           = [hcloud_ssh_key.k3s.id]
  public_key         = var.public_key
  private_key        = var.private_key
  firewall_ids       = [hcloud_firewall.k3s.id]
  placement_group_id = hcloud_placement_group.k3s.id
  location           = var.location
  network_id         = hcloud_network.k3s.id
  ip                 = cidrhost(hcloud_network_subnet.k3s.ip_range, 258 + count.index)
  server_type        = var.control_plane_server_type

  labels = {
    "provisioner" = "terraform",
    "engine"      = "k3s"
  }

  hcloud_token = var.hcloud_token
}

<<<<<<< HEAD
resource "null_resource" "control_planes" {
  count = var.servers_num - 1
=======
  provisioner "file" {
    content     = local.ignition_config
    destination = "/root/config.ign"
  }

  # Combustion script file to install k3s-selinux
  provisioner "file" {
    content     = local.combustion_script
    destination = "/root/script"
  }
>>>>>>> e39dc064

  triggers = {
    control_plane_id = module.control_planes[count.index].id
  }

  connection {
    user           = "root"
    private_key    = local.ssh_private_key
    agent_identity = local.ssh_identity
    host           = module.control_planes[count.index].ipv4_address
  }

  # Generating k3s server config file
  provisioner "file" {
    content = yamlencode({
      node-name                = module.control_planes[count.index].name
      server                   = "https://${local.first_control_plane_network_ip}:6443"
      token                    = random_password.k3s_token.result
      cluster-init             = true
      disable-cloud-controller = true
      disable                  = ["servicelb", "local-storage"]
      flannel-iface            = "eth1"
      kubelet-arg              = "cloud-provider=external"
      node-ip                  = cidrhost(hcloud_network_subnet.k3s.ip_range, 258 + count.index)
      advertise-address        = cidrhost(hcloud_network_subnet.k3s.ip_range, 258 + count.index)
      tls-san                  = cidrhost(hcloud_network_subnet.k3s.ip_range, 258 + count.index)
      node-taint               = var.allow_scheduling_on_control_plane ? [] : ["node-role.kubernetes.io/master:NoSchedule"]
      node-label               = var.automatically_upgrade_k3s ? ["k3s_upgrade=true"] : []
    })
    destination = "/tmp/config.yaml"
  }

  # Install k3s server
  provisioner "remote-exec" {
    inline = local.install_k3s_server
  }

  # Start the k3s server and wait for it to have started correctly
  provisioner "remote-exec" {
    inline = [
      "systemctl start k3s",
      <<-EOT
      timeout 120 bash <<EOF
        until systemctl status k3s > /dev/null; do
          systemctl start k3s
          echo "Waiting for the k3s server to start..."
          sleep 2
        done
      EOF
      EOT
    ]
  }

  depends_on = [
    null_resource.first_control_plane,
    hcloud_network_subnet.k3s
  ]
}<|MERGE_RESOLUTION|>--- conflicted
+++ resolved
@@ -4,15 +4,16 @@
   count = var.servers_num - 1
   name  = "k3s-control-plane-${count.index + 1}"
 
-  ssh_keys           = [hcloud_ssh_key.k3s.id]
-  public_key         = var.public_key
-  private_key        = var.private_key
-  firewall_ids       = [hcloud_firewall.k3s.id]
-  placement_group_id = hcloud_placement_group.k3s.id
-  location           = var.location
-  network_id         = hcloud_network.k3s.id
-  ip                 = cidrhost(hcloud_network_subnet.k3s.ip_range, 258 + count.index)
-  server_type        = var.control_plane_server_type
+  ssh_keys               = [hcloud_ssh_key.k3s.id]
+  public_key             = var.public_key
+  private_key            = var.private_key
+  additional_public_keys = var.additional_public_keys
+  firewall_ids           = [hcloud_firewall.k3s.id]
+  placement_group_id     = hcloud_placement_group.k3s.id
+  location               = var.location
+  network_id             = hcloud_network.k3s.id
+  ip                     = cidrhost(hcloud_network_subnet.k3s.ip_range, 258 + count.index)
+  server_type            = var.control_plane_server_type
 
   labels = {
     "provisioner" = "terraform",
@@ -22,21 +23,8 @@
   hcloud_token = var.hcloud_token
 }
 
-<<<<<<< HEAD
 resource "null_resource" "control_planes" {
   count = var.servers_num - 1
-=======
-  provisioner "file" {
-    content     = local.ignition_config
-    destination = "/root/config.ign"
-  }
-
-  # Combustion script file to install k3s-selinux
-  provisioner "file" {
-    content     = local.combustion_script
-    destination = "/root/script"
-  }
->>>>>>> e39dc064
 
   triggers = {
     control_plane_id = module.control_planes[count.index].id
