
resource "random_id" "server_id" {
  keepers = {
    # We re-create the apart of the name changes.
    name = var.name
    # Generate a new id each time we switch to a new image id?
    # image_id = var.microos_image_id
  }

  byte_length = 3
}


resource "random_string" "identity_file" {
  length  = 20
  lower   = true
  special = false
  numeric = true
  upper   = false
}

resource "hcloud_server" "server" {
  name               = local.name
  image              = var.microos_snapshot_id
  server_type        = var.server_type
  location           = var.location
  ssh_keys           = var.ssh_keys
  firewall_ids       = var.firewall_ids
  placement_group_id = var.placement_group_id
  backups            = var.backups
  user_data          = data.cloudinit_config.config.rendered

  labels = var.labels

  # Prevent destroying the whole cluster if the user changes
  # any of the attributes that force to recreate the servers.
  lifecycle {
    create_before_destroy = true

    ignore_changes = [
      location,
      ssh_keys,
      user_data,
      image,
    ]
  }

  connection {
    user           = "root"
    private_key    = var.ssh_private_key
    agent_identity = local.ssh_agent_identity
    host           = self.ipv4_address
    port           = var.ssh_port
  }

  # Prepare ssh identity file
  provisioner "local-exec" {
    command = <<-EOT
      install -b -m 600 /dev/null /tmp/${random_string.identity_file.id}
      echo "${local.ssh_client_identity}" > /tmp/${random_string.identity_file.id}
    EOT
  }

  # Wait for MicroOS to reboot and be ready.
  provisioner "local-exec" {
    command = <<-EOT
      until ssh ${local.ssh_args} -i /tmp/${random_string.identity_file.id} -o ConnectTimeout=2 -p ${var.ssh_port} root@${self.ipv4_address} true 2> /dev/null
      do
        echo "Waiting for MicroOS to reboot and become available..."
        sleep 3
      done
    EOT
  }

  # Install k3s-selinux (compatible version) and open-iscsi
  provisioner "remote-exec" {
    inline = [<<-EOT
      set -ex
<<<<<<< HEAD
      transactional-update shell <<< "zypper --no-gpg-checks --non-interactive install https://github.com/kube-hetzner/terraform-hcloud-kube-hetzner/raw/master/.extra/k3s-selinux-next.rpm"
=======
      transactional-update shell <<< "zypper --no-gpg-checks --non-interactive install https://github.com/k3s-io/k3s-selinux/releases/download/v1.3.testing.4/k3s-selinux-1.3-4.sle.noarch.rpm"
      transactional-update --continue shell <<< "zypper --gpg-auto-import-keys install -y ${local.needed_packages}"
>>>>>>> 74d1a604
      sleep 1 && udevadm settle
      EOT
    ]
  }

  # Issue a reboot command.
  provisioner "local-exec" {
    command = <<-EOT
      ssh ${local.ssh_args} -i /tmp/${random_string.identity_file.id} -p ${var.ssh_port} root@${self.ipv4_address} '(sleep 3; reboot)&'; sleep 3
    EOT
  }

  # Wait for MicroOS to reboot and be ready
  provisioner "local-exec" {
    command = <<-EOT
      until ssh ${local.ssh_args} -i /tmp/${random_string.identity_file.id} -o ConnectTimeout=2 -p ${var.ssh_port} root@${self.ipv4_address} true 2> /dev/null
      do
        echo "Waiting for MicroOS to reboot and become available..."
        sleep 3
      done
    EOT
  }

  # Cleanup ssh identity file
  provisioner "local-exec" {
    command = <<-EOT
      rm /tmp/${random_string.identity_file.id}
    EOT
  }

  # Enable open-iscsi
  provisioner "remote-exec" {
    inline = [
      <<-EOT
      set -ex
      if [[ $(systemctl list-units --all -t service --full --no-legend "iscsid.service" | sed 's/^\s*//g' | cut -f1 -d' ') == iscsid.service ]]; then
        systemctl enable --now iscsid
      fi
      EOT
    ]
  }

  provisioner "remote-exec" {
    inline = var.automatically_upgrade_os ? [
      <<-EOT
      echo "Automatic OS updates are enabled"
      EOT
      ] : [
      <<-EOT
      echo "Automatic OS updates are disabled"
      systemctl --now disable transactional-update.timer
      EOT
    ]
  }
}

resource "null_resource" "registries" {
  triggers = {
    registries = var.k3s_registries
  }

  connection {
    user           = "root"
    private_key    = var.ssh_private_key
    agent_identity = local.ssh_agent_identity
    host           = hcloud_server.server.ipv4_address
    port           = var.ssh_port
  }

  provisioner "file" {
    content     = var.k3s_registries
    destination = "/tmp/registries.yaml"
  }

  provisioner "remote-exec" {
    inline = [var.k3s_registries_update_script]
  }

  depends_on = [hcloud_server.server]
}

resource "hcloud_rdns" "server" {
  count = var.base_domain != "" ? 1 : 0

  server_id  = hcloud_server.server.id
  ip_address = hcloud_server.server.ipv4_address
  dns_ptr    = format("%s.%s", local.name, var.base_domain)
}

resource "hcloud_server_network" "server" {
  ip        = var.private_ipv4
  server_id = hcloud_server.server.id
  subnet_id = var.ipv4_subnet_id
}

data "cloudinit_config" "config" {
  gzip          = true
  base64_encode = true

  # Main cloud-config configuration file.
  part {
    filename     = "init.cfg"
    content_type = "text/cloud-config"
    content = templatefile(
      "${path.module}/templates/userdata.yaml.tpl",
      {
        hostname          = local.name
        sshPort           = var.ssh_port
        sshAuthorizedKeys = concat([var.ssh_public_key], var.ssh_additional_public_keys)
        dnsServers        = var.dns_servers
        k3sRegistries     = var.k3s_registries
      }
    )
  }
}<|MERGE_RESOLUTION|>--- conflicted
+++ resolved
@@ -76,12 +76,7 @@
   provisioner "remote-exec" {
     inline = [<<-EOT
       set -ex
-<<<<<<< HEAD
-      transactional-update shell <<< "zypper --no-gpg-checks --non-interactive install https://github.com/kube-hetzner/terraform-hcloud-kube-hetzner/raw/master/.extra/k3s-selinux-next.rpm"
-=======
       transactional-update shell <<< "zypper --no-gpg-checks --non-interactive install https://github.com/k3s-io/k3s-selinux/releases/download/v1.3.testing.4/k3s-selinux-1.3-4.sle.noarch.rpm"
-      transactional-update --continue shell <<< "zypper --gpg-auto-import-keys install -y ${local.needed_packages}"
->>>>>>> 74d1a604
       sleep 1 && udevadm settle
       EOT
     ]
