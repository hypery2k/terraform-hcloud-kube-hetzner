--- conflicted
+++ resolved
@@ -7,18 +7,10 @@
   # Otherwise, a new one will be created by the module.
   hcloud_ssh_key_id = var.hcloud_ssh_key_id == null ? hcloud_ssh_key.k3s[0].id : var.hcloud_ssh_key_id
 
-<<<<<<< HEAD
-  microos_image_name = join("-", ["microos-snapshot", formatdate("YYYYMMDDhhmmss", timestamp())])
-
   ccm_version   = var.hetzner_ccm_version != null ? var.hetzner_ccm_version : data.github_release.hetzner_ccm[0].release_tag
   csi_version   = var.hetzner_csi_version != null ? var.hetzner_csi_version : data.github_release.hetzner_csi[0].release_tag
   kured_version = var.kured_version != null ? var.kured_version : data.github_release.kured[0].release_tag
-=======
-  ccm_version    = var.hetzner_ccm_version != null ? var.hetzner_ccm_version : data.github_release.hetzner_ccm[0].release_tag
-  csi_version    = var.hetzner_csi_version != null ? var.hetzner_csi_version : data.github_release.hetzner_csi[0].release_tag
-  kured_version  = var.kured_version != null ? var.kured_version : data.github_release.kured[0].release_tag
   calico_version = var.calico_version != null ? var.calico_version : data.github_release.calico[0].release_tag
->>>>>>> 3c554b1f
 
   additional_k3s_environment = join("\n",
     [
