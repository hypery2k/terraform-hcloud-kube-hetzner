--- conflicted
+++ resolved
@@ -1,11 +1,7 @@
 locals {
-<<<<<<< HEAD
-  first_control_plane_network_ipv4 = module.control_planes[0].private_ipv4_address
-  is_single_node_cluster           = var.control_plane_count + length(keys(var.agent_nodepools)) == 1
-
-=======
->>>>>>> 5a3b8afd
-  ssh_public_key = trimspace(file(var.public_key))
+  # if we are in a single cluster config, we use the default klipper lb instead of traefik
+  is_single_node_cluster = var.control_plane_count + length(keys(var.agent_nodepools)) == 1
+  ssh_public_key         = trimspace(file(var.public_key))
   # ssh_private_key is either the contents of var.private_key or null to use a ssh agent.
   ssh_private_key = var.private_key == null ? null : trimspace(file(var.private_key))
   # ssh_identity is not set if the private key is passed directly, but if ssh agent is used, the public key tells ssh agent which private key to use.
