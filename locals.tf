--- conflicted
+++ resolved
@@ -558,46 +558,16 @@
 - path: /root/kube_hetzner_selinux.te
   content: |
     require {
-<<<<<<< HEAD
-            type kernel_t;
-            type bin_t;
-            type kernel_generic_helper_t;
-            type iscsid_t;
-            type iscsid_exec_t;
-            type var_run_t;
-            type init_t;
-            type unlabeled_t;
-            type systemd_logind_t;
-            type systemd_hostnamed_t;
-            type container_t;
-            type cert_t;
-            type container_var_lib_t;
-            type etc_t;
-            type usr_t;
-            class key { read view };
-            class file { open read execute execute_no_trans create lock rename write append setattr unlink };
-            class sock_file { write create unlink };
-            class unix_dgram_socket create;
-            class unix_stream_socket connectto;
-            class dir { search rmdir read add_name remove_name write create setattr };
-            class lnk_file { read create };
-=======
-        type iscsid_t;
-        type iscsid_exec_t;
-        type var_run_t;
-        type init_t;
-        type unlabeled_t;
-        type systemd_logind_t;
-        type systemd_hostnamed_t;
-        type container_t;
-        type etc_t;
-        type cert_t;
-        class file { open read execute execute_no_trans };
-        class sock_file { create unlink write };
-        class unix_stream_socket connectto;
-        class dir { search rmdir read add_name remove_name write };
-        class lnk_file { read create };
->>>>>>> 8ba0dbe7
+      type kernel_t, bin_t, kernel_generic_helper_t, iscsid_t, iscsid_exec_t, var_run_t,
+      init_t, unlabeled_t, systemd_logind_t, systemd_hostnamed_t, container_t,
+      cert_t, container_var_lib_t, etc_t, usr_t;
+      class key { read view };
+      class file { open read execute execute_no_trans create lock rename write append setattr unlink };
+      class sock_file { write create unlink };
+      class unix_dgram_socket create;
+      class unix_stream_socket connectto;
+      class dir { search rmdir read add_name remove_name write create setattr };
+      class lnk_file { read create };
     }
 
     #============= kernel_generic_helper_t ==============
@@ -606,50 +576,26 @@
     allow kernel_generic_helper_t self:unix_dgram_socket create;
 
     #============= iscsid_t ==============
-    # Allow iscsid to execute in its own domain
     allow iscsid_t iscsid_exec_t:file execute;
-
-    # Allow iscsid to write to sock_files
     allow iscsid_t var_run_t:sock_file write;
-
-    # Allow iscsid to connect to unix_stream_socket
     allow iscsid_t var_run_t:unix_stream_socket connectto;
 
     #============= init_t ==============
-    # Allow init_t to add names to, remove names from, create symbolic links in, and remove unlabeled directories
     allow init_t unlabeled_t:dir { add_name remove_name rmdir };
     allow init_t unlabeled_t:lnk_file create;
 
-    #============= systemd_logind_t ==============
-    # Allow search operation for systemd-logind
-    allow systemd_logind_t unlabeled_t:dir search;
-
-    #============= systemd_hostnamed_t ==============
-    # Allow search operation for systemd-hostnamed
-    allow systemd_hostnamed_t unlabeled_t:dir search;
+    #============= systemd_logind_t & systemd_hostnamed_t ==============
+    allow systemd_logind_t,systemd_hostnamed_t unlabeled_t:dir search;
 
     #============= container_t ==============
-    # Allow read and open operations for cluster-autoscaler and system-upgrade containers
     allow container_t cert_t:dir read;
     allow container_t cert_t:lnk_file read;
     allow container_t cert_t:file { read open };
-
-    # Allow container_t to create, open, read, write, rename, and lock files in container_var_lib_t
     allow container_t container_var_lib_t:file { create open read write rename lock };
-
-    # Allow container_t to add names to, remove names from, write to, create, and set attributes of etc_t directories, and create and unlink etc_t sock_files
     allow container_t etc_t:dir { add_name remove_name write create setattr };
     allow container_t etc_t:sock_file { create unlink };
-
-    # Allow container_t to add names to, create, remove names from, set attributes of, and write to usr_t directories, and append, create, rename, set attributes of, unlink, and write to usr_t files
     allow container_t usr_t:dir { add_name create remove_name setattr write };
     allow container_t usr_t:file { append create rename setattr unlink write };
-
-
-    # Allow managing sockets read write for application like vault
-    allow container_t etc_t:dir { add_name remove_name write };
-    allow container_t etc_t:sock_file create;
-    allow container_t etc_t:sock_file unlink;
     
 
 # Create the k3s registries file if needed
