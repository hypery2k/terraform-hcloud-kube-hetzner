variable "hcloud_token" {
  description = "Hetzner Cloud API Token"
  type        = string
  sensitive   = true
}

variable "public_key" {
  description = "SSH public Key."
  type        = string
}

variable "private_key" {
  description = "SSH private Key."
  type        = string
}

variable "additional_public_keys" {
  description = "Additional SSH public Keys. Use them to grant other team members root access to your cluster nodes"
  type        = list(string)
  default     = []
}

variable "location" {
  description = "Default server location"
  type        = string
}

variable "network_region" {
  description = "Default region for network"
  type        = string
}

variable "network_ipv4_range" {
  description = "Default IPv4 range for network"
  type        = string
  default     = "10.0.0.0/8"
}

variable "network_ipv4_subnets" {
  description = "Subnets definition for default network"
  type        = map(string)
}

variable "control_plane_server_type" {
  description = "Default control plane server type"
  type        = string
}

variable "control_plane_count" {
  description = "Number of control plane nodes."
  type        = number
}

variable "load_balancer_type" {
  description = "Default load balancer server type"
  type        = string
}

variable "load_balancer_disable_ipv6" {
  description = "Disable ipv6 for the load balancer"
  type        = bool
  default     = false
}

variable "agent_nodepools" {
  description = "Number of agent nodes."
  type        = map(any)
  default     = {}
}

variable "hetzner_ccm_version" {
  type        = string
  default     = null
  description = "Version of Kubernetes Cloud Controller Manager for Hetzner Cloud"
}

variable "hetzner_csi_version" {
  type        = string
  default     = null
  description = "Version of Container Storage Interface driver for Hetzner Cloud"
}

variable "traefik_acme_tls" {
  type        = bool
  default     = false
  description = "Whether to include the TLS configuration with the Traefik configuration"
}

variable "traefik_acme_email" {
  type        = string
  default     = false
  description = "Email used to recieved expiration notice for certificate"
}

variable "allow_scheduling_on_control_plane" {
  type        = bool
  default     = false
  description = "Whether to allow non-control-plane workloads to run on the control-plane nodes"
}

variable "initial_k3s_channel" {
  type        = string
  default     = "stable"
  description = "Allows you to specify an initial k3s channel"

  validation {
    condition     = contains(["stable", "latest", "testing"], var.initial_k3s_channel)
    error_message = "The initial k3s channel must be one of stable, latest or testing."
  }
}

variable "automatically_upgrade_k3s" {
  type        = bool
  default     = true
  description = "Whether to automatically upgrade k3s based on the selected channel"
}

variable "extra_firewall_rules" {
  type        = list(any)
  default     = []
  description = "Additional firewall rules to apply to the cluster"
}

<<<<<<< HEAD
variable "use_cluster_name_in_node_name" {
  type        = bool
  default     = true
  description = "Whether to use the cluster name in the node name"
}

variable "cluster_prefix" {
  type        = string
  default     = "k3s"
  description = "Prefix for the cluster name"
=======
variable "traefik_additional_options" {
  type    = list(string)
  default = []
>>>>>>> c3e320dc
}<|MERGE_RESOLUTION|>--- conflicted
+++ resolved
@@ -121,7 +121,6 @@
   description = "Additional firewall rules to apply to the cluster"
 }
 
-<<<<<<< HEAD
 variable "use_cluster_name_in_node_name" {
   type        = bool
   default     = true
@@ -132,9 +131,10 @@
   type        = string
   default     = "k3s"
   description = "Prefix for the cluster name"
-=======
+}
+
 variable "traefik_additional_options" {
   type    = list(string)
   default = []
->>>>>>> c3e320dc
+
 }