variable "hcloud_token" {
  description = "Hetzner Cloud API Token."
  type        = string
  sensitive   = true
}

variable "ssh_port" {
  description = "The main SSH port to connect to the nodes."
  type        = number
  default     = 22

  validation {
    condition     = var.ssh_port >= 0 && var.ssh_port <= 65535
    error_message = "The SSH port must use a valid range from 0 to 65535."
  }
}

variable "ssh_public_key" {
  description = "SSH public Key."
  type        = string
}

variable "ssh_private_key" {
  description = "SSH private Key."
  type        = string
  sensitive   = true
}

variable "ssh_additional_public_keys" {
  description = "Additional SSH public Keys. Use them to grant other team members root access to your cluster nodes."
  type        = list(string)
  default     = []
}

variable "hcloud_ssh_key_id" {
  description = "If passed, a key already registered within hetzner is used. Otherwise, a new one will be created by the module."
  type        = string
  default     = null
}

variable "network_region" {
  description = "Default region for network."
  type        = string
  default     = "eu-central"
}

variable "load_balancer_location" {
  description = "Default load balancer location."
  type        = string
  default     = "fsn1"
}

variable "load_balancer_type" {
  description = "Default load balancer server type."
  type        = string
  default     = "lb11"
}

variable "load_balancer_disable_ipv6" {
  description = "Disable ipv6 for the load balancer."
  type        = bool
  default     = false
}

variable "control_plane_nodepools" {
  description = "Number of control plane nodes."
  type        = list(any)
  default     = []
}

variable "agent_nodepools" {
  description = "Number of agent nodes."
  type        = list(any)
  default     = []
}

variable "hetzner_ccm_version" {
  type        = string
  default     = null
  description = "Version of Kubernetes Cloud Controller Manager for Hetzner Cloud."
}

variable "hetzner_csi_version" {
  type        = string
  default     = null
  description = "Version of Container Storage Interface driver for Hetzner Cloud."
}

variable "kured_version" {
  type        = string
  default     = null
  description = "Version of Kured"
}

variable "enable_nginx" {
  type        = bool
  default     = false
  description = "Whether to enable or disbale the installation of the Nginx Ingress Controller."
}

variable "enable_klipper_metal_lb" {
  type        = bool
  default     = false
  description = "Use klipper load balancer."
}

variable "enable_traefik" {
  type        = bool
  default     = true
  description = "Whether to enable or disable the installation of the Traefik Ingress Controller."
}

variable "traefik_acme_tls" {
  type        = bool
  default     = false
  description = "Whether to include the TLS configuration with the Traefik configuration."
}

variable "traefik_acme_email" {
  type        = string
  default     = ""
  description = "Email used to recieved expiration notice for certificate."
}

variable "traefik_additional_options" {
  type        = list(string)
  default     = []
  description = "Additional options to pass to Traefik as a list of strings. These are the ones that go into the additionalArguments section of the Traefik helm values file."
}

variable "allow_scheduling_on_control_plane" {
  type        = bool
  default     = false
  description = "Whether to allow non-control-plane workloads to run on the control-plane nodes."
}

variable "enable_metrics_server" {
  type        = bool
  default     = true
  description = "Whether to enable or disbale k3s mertric server."
}

variable "initial_k3s_channel" {
  type        = string
  default     = "stable"
  description = "Allows you to specify an initial k3s channel."

  validation {
    condition     = contains(["stable", "latest", "testing", "v1.16", "v1.17", "v1.18", "v1.19", "v1.20", "v1.21", "v1.22", "v1.23", "v1.24", "v1.25"], var.initial_k3s_channel)
    error_message = "The initial k3s channel must be one of stable, latest or testing, or any of the minor kube versions like v1.22."
  }
}

variable "automatically_upgrade_k3s" {
  type        = bool
  default     = true
  description = "Whether to automatically upgrade k3s based on the selected channel."
}

variable "automatically_upgrade_os" {
  type        = bool
  default     = true
  description = "Whether to enable or disable automatic os updates. Defaults to true. Should be disabled for single-node clusters"
}

variable "extra_firewall_rules" {
  type        = list(any)
  default     = []
  description = "Additional firewall rules to apply to the cluster."
}

variable "use_cluster_name_in_node_name" {
  type        = bool
  default     = true
  description = "Whether to use the cluster name in the node name."
}

variable "cluster_name" {
  type        = string
  default     = "k3s"
  description = "Name of the cluster."

  validation {
    condition     = can(regex("^[a-z0-9\\-]+$", var.cluster_name))
    error_message = "The cluster name must be in the form of lowercase alphanumeric characters and/or dashes."
  }
}

variable "base_domain" {
  type        = string
  default     = ""
  description = "Base domain of the cluster, used for reserve dns."

  validation {
    condition     = can(regex("^(?:(?:(?:[A-Za-z0-9])|(?:[A-Za-z0-9](?:[A-Za-z0-9\\-]+)?[A-Za-z0-9]))+(\\.))+([A-Za-z]{2,})([\\/?])?([\\/?][A-Za-z0-9\\-%._~:\\/?#\\[\\]@!\\$&\\'\\(\\)\\*\\+,;=]+)?$", var.base_domain)) || var.base_domain == ""
    error_message = "It must be a valid domain name (FQDN)."
  }
}

variable "placement_group_disable" {
  type        = bool
  default     = false
  description = "Whether to disable placement groups."
}

variable "disable_network_policy" {
  type        = bool
  default     = false
  description = "Disable k3s default network policy controller (default false, automatically true for calico and cilium)."
}

variable "cni_plugin" {
  type        = string
  default     = "flannel"
  description = "CNI plugin for k3s."

  validation {
    condition     = contains(["flannel", "calico", "cilium"], var.cni_plugin)
    error_message = "The cni_plugin must be one of \"flannel\", \"calico\", or \"cilium\"."
  }
}

variable "enable_longhorn" {
  type        = bool
  default     = false
  description = "Whether of not to enable Longhorn."
}

variable "longhorn_fstype" {
  type        = string
  default     = "ext4"
  description = "The longhorn fstype."

  validation {
    condition     = contains(["ext4", "xfs"], var.longhorn_fstype)
    error_message = "Must be one of \"ext4\" or \"xfs\""
  }
}

variable "longhorn_replica_count" {
  type        = number
  default     = 3
  description = "Number of replicas per longhorn volume."
}

variable "disable_hetzner_csi" {
  type        = bool
  default     = false
  description = "Disable hetzner csi driver."
}

variable "enable_cert_manager" {
  type        = bool
  default     = false
  description = "Enable cert manager."
}

variable "enable_rancher" {
  type        = bool
  default     = false
  description = "Enable rancher."
}

variable "rancher_install_channel" {
  type        = string
  default     = "stable"
  description = "The rancher installation channel."

  validation {
    condition     = contains(["stable", "latest"], var.rancher_install_channel)
    error_message = "The allowed values for the Rancher install channel are stable or latest."
  }
}

variable "rancher_hostname" {
  type        = string
  default     = ""
  description = "The rancher hostname."

  validation {
    condition     = can(regex("^(?:(?:(?:[A-Za-z0-9])|(?:[A-Za-z0-9](?:[A-Za-z0-9\\-]+)?[A-Za-z0-9]))+(\\.))+([A-Za-z]{2,})([\\/?])?([\\/?][A-Za-z0-9\\-%._~:\\/?#\\[\\]@!\\$&\\'\\(\\)\\*\\+,;=]+)?$", var.rancher_hostname)) || var.rancher_hostname == ""
    error_message = "It must be a valid domain name (FQDN)."
  }
}

variable "rancher_registration_manifest_url" {
  type        = string
  description = "The url of a rancher registration manifest to apply. (see https://rancher.com/docs/rancher/v2.6/en/cluster-provisioning/registered-clusters/)."
  default     = ""
  sensitive   = true
}

variable "rancher_bootstrap_password" {
  type        = string
  default     = ""
  description = "Rancher bootstrap password."
  sensitive   = true

  validation {
    condition     = (length(var.rancher_bootstrap_password) >= 48) || (length(var.rancher_bootstrap_password) == 0)
    error_message = "The Rancher bootstrap password must be at least 48 characters long."
  }
}

variable "block_icmp_ping_in" {
  type        = bool
  default     = false
  description = "Block entering ICMP ping."
}

variable "use_control_plane_lb" {
  type        = bool
  default     = false
  description = "When this is enabled, rather than the first node, all external traffic will be routed via a control-plane loadbalancer, allowing for high availability."
}

variable "dns_servers" {
  type        = list(string)
  default     = ["1.1.1.1", " 1.0.0.1", "8.8.8.8"]
  description = "IP Addresses to use for the DNS Servers, set to an empty list to use the ones provided by Hetzner."
}

variable "extra_packages_to_install" {
  type        = list(string)
  default     = []
  description = "A list of additional packages to install on nodes."
}

variable "extra_kustomize_parameters" {
  type        = map(any)
  default     = {}
  description = "All values will be passed to the `kustomization.tmp.yml` template."
}

<<<<<<< HEAD
variable "autoscaler_max_nodes" {
  type        = number
  default     = 0
  description = "Max number of nodes to scale up to"
}

variable "autoscaler_min_nodes" {
  type        = number
  default     = 0
  description = "Min number of nodes to scale down to"
}

variable "autoscaler_server_location" {
  description = "location for autoscaler nodes"
  type        = string
  default     = "fsn1"
}
variable "autoscaler_server_type" {
  description = "Server type for autoscaler nodes"
  type        = string
  default     = "cpx21"
=======
variable "create_kubeconfig" {
  type        = bool
  default     = true
  description = "Create the kubeconfig as a local file resource. Should be disabled for automatic runs."
}

variable "create_kustomization" {
  type        = bool
  default     = true
  description = "Create the kustomization backup as a local file resource. Should be disabled for automatic runs."
>>>>>>> afac1a35
}<|MERGE_RESOLUTION|>--- conflicted
+++ resolved
@@ -332,7 +332,6 @@
   description = "All values will be passed to the `kustomization.tmp.yml` template."
 }
 
-<<<<<<< HEAD
 variable "autoscaler_max_nodes" {
   type        = number
   default     = 0
@@ -354,7 +353,8 @@
   description = "Server type for autoscaler nodes"
   type        = string
   default     = "cpx21"
-=======
+}
+
 variable "create_kubeconfig" {
   type        = bool
   default     = true
@@ -365,5 +365,4 @@
   type        = bool
   default     = true
   description = "Create the kustomization backup as a local file resource. Should be disabled for automatic runs."
->>>>>>> afac1a35
 }